--- conflicted
+++ resolved
@@ -100,8 +100,7 @@
 
 #[cfg(test)]
 mod tests {
-<<<<<<< HEAD
-    use super::*;
+    use super::{Channel, *};
     use crate::{
         data::{ArconElement, ArconEvent},
         pipeline::Pipeline,
@@ -110,10 +109,6 @@
             node::debug::DebugNode,
         },
     };
-=======
-    use super::{Channel, *};
-    use crate::stream::channel::strategy::{tests::*, ChannelStrategy};
->>>>>>> c1ae3e87
     use kompact::prelude::*;
 
     #[test]
